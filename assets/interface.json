{
<<<<<<< HEAD
    "version": "v0.0.3",
    "message": "欢迎语，Client 可以展示给用户。",
    "controller": [
        {
            "name": "安卓端",
            "type": "Adb"
        },
        {
            "name": "桌面端",
            "type": "Win32",
            "win32": {
                "class_regex": ".*",
                "window_regex": "星痕共鸣"
            }
        }
    ],
    "resource": [
        {
            "name": "官服",
            "path": [
                "{PROJECT_DIR}/resource/base"
            ]
        },
        {
            "name": "B 服",
            "path": [
                "{PROJECT_DIR}/resource/base",
                "{PROJECT_DIR}/resource/resource_bilibili"
            ]
        }
    ],
    "agent": {
        // 使用项目下用 uv 管理的虚拟环境
        "child_exec": "{PROJECT_DIR}/../.venv/Scripts/python.exe",
        // 使用项目打包的 embeddable Python
        // "child_exec": "{PROJECT_DIR}/python/python.exe",
        "child_args": [
            "{PROJECT_DIR}/../agent/main.py"
        ]
    },
    "task": [
        {
            "name": "自动协会狩猎",
            "entry": "自动协会狩猎"
        },
        {
            "name": "打开一键连招",
            "entry": "打开一键连招"
        },
        {
            "name": "关闭一键连招",
            "entry": "关闭一键连招"
        },
        {
            "name": "从省电模式唤醒",
            "entry": "从省电模式唤醒"
        },
        {
            "name": "点击DeepSeek图标",
            "entry": "点击DeepSeek图标"
        },
        {
            "name": "选项任务",
            "entry": "打开一键连招",
            "option": [
                "任务选项1"
            ]
        },
        {
            "name": "参数任务",
            "entry": "点击DeepSeek图标",
            "option": [
                "任务选项1"
            ],
            "pipeline_override": {}
        },
        {
            "name": "带Custom的任务",
            "entry": "MyTask4"
        }
    ],
    "option": {
        "任务选项1": {
            "cases": [
                {
                    "name": "文本1",
                    "pipeline_override": {
                        "OcrTask": {
                            "text": "文本1"
                        }
                    }
                },
                {
                    "name": "文本2",
                    "pipeline_override": {
                        "OcrTask": {
                            "text": "文本2"
                        }
                    }
                }
            ]
        }
    }
=======
	"version": "v0.0.3",
	"message": "欢迎语，Client 可以展示给用户。",
	"controller": [
		{
			"name": "安卓端",
			"type": "Adb"
		},
		{
			"name": "桌面端",
			"type": "Win32",
			"win32": {
				"class_regex": ".*",
				"window_regex": "星痕共鸣"
			}
		}
	],
	"resource": [
		{
			"name": "官服",
			"path": [
				"{PROJECT_DIR}/resource/base"
			]
		},
		{
			"name": "B 服",
			"path": [
				"{PROJECT_DIR}/resource/base",
				"{PROJECT_DIR}/resource/resource_bilibili"
			]
		}
	],
	"agent": {
		// 使用项目下用 uv 管理的虚拟环境
		"child_exec": "{PROJECT_DIR}/../.venv/Scripts/python.exe",
		// macOS
		// "child_exec": "{PROJECT_DIR}/../.venv/bin/python3",
		// 使用项目打包的 embeddable Python
		// "child_exec": "{PROJECT_DIR}/python/python.exe",
		"child_args": [
			"{PROJECT_DIR}/../agent/main.py"
		]
	},
	"task": [
		{
			"name": "自动协会狩猎",
			"entry": "自动协会狩猎"
		},
		{
			"name": "打开一键连招",
			"entry": "打开一键连招"
		},
		{
			"name": "关闭一键连招",
			"entry": "关闭一键连招"
		},
		{
			"name": "从省电模式唤醒",
			"entry": "从省电模式唤醒"
		},
		{
			"name": "点击DeepSeek图标",
			"entry": "点击DeepSeek图标"
		},
		{
			"name": "选项任务",
			"entry": "打开一键连招",
			"option": [
				"任务选项1"
			]
		},
		{
			"name": "参数任务",
			"entry": "点击DeepSeek图标",
			"option": [
				"任务选项1"
			],
			"pipeline_override": {}
		},
		{
			"name": "带Custom的任务",
			"entry": "MyTask4"
		}
	],
	"option": {
		"任务选项1": {
			"cases": [
				{
					"name": "文本1",
					"pipeline_override": {
						"OcrTask": {
							"text": "文本1"
						}
					}
				},
				{
					"name": "文本2",
					"pipeline_override": {
						"OcrTask": {
							"text": "文本2"
						}
					}
				}
			]
		}
	}
>>>>>>> 1a037934
}<|MERGE_RESOLUTION|>--- conflicted
+++ resolved
@@ -1,5 +1,4 @@
 {
-<<<<<<< HEAD
     "version": "v0.0.3",
     "message": "欢迎语，Client 可以展示给用户。",
     "controller": [
@@ -34,6 +33,8 @@
     "agent": {
         // 使用项目下用 uv 管理的虚拟环境
         "child_exec": "{PROJECT_DIR}/../.venv/Scripts/python.exe",
+        // macOS
+        // "child_exec": "{PROJECT_DIR}/../.venv/bin/python3",
         // 使用项目打包的 embeddable Python
         // "child_exec": "{PROJECT_DIR}/python/python.exe",
         "child_args": [
@@ -103,111 +104,4 @@
             ]
         }
     }
-=======
-	"version": "v0.0.3",
-	"message": "欢迎语，Client 可以展示给用户。",
-	"controller": [
-		{
-			"name": "安卓端",
-			"type": "Adb"
-		},
-		{
-			"name": "桌面端",
-			"type": "Win32",
-			"win32": {
-				"class_regex": ".*",
-				"window_regex": "星痕共鸣"
-			}
-		}
-	],
-	"resource": [
-		{
-			"name": "官服",
-			"path": [
-				"{PROJECT_DIR}/resource/base"
-			]
-		},
-		{
-			"name": "B 服",
-			"path": [
-				"{PROJECT_DIR}/resource/base",
-				"{PROJECT_DIR}/resource/resource_bilibili"
-			]
-		}
-	],
-	"agent": {
-		// 使用项目下用 uv 管理的虚拟环境
-		"child_exec": "{PROJECT_DIR}/../.venv/Scripts/python.exe",
-		// macOS
-		// "child_exec": "{PROJECT_DIR}/../.venv/bin/python3",
-		// 使用项目打包的 embeddable Python
-		// "child_exec": "{PROJECT_DIR}/python/python.exe",
-		"child_args": [
-			"{PROJECT_DIR}/../agent/main.py"
-		]
-	},
-	"task": [
-		{
-			"name": "自动协会狩猎",
-			"entry": "自动协会狩猎"
-		},
-		{
-			"name": "打开一键连招",
-			"entry": "打开一键连招"
-		},
-		{
-			"name": "关闭一键连招",
-			"entry": "关闭一键连招"
-		},
-		{
-			"name": "从省电模式唤醒",
-			"entry": "从省电模式唤醒"
-		},
-		{
-			"name": "点击DeepSeek图标",
-			"entry": "点击DeepSeek图标"
-		},
-		{
-			"name": "选项任务",
-			"entry": "打开一键连招",
-			"option": [
-				"任务选项1"
-			]
-		},
-		{
-			"name": "参数任务",
-			"entry": "点击DeepSeek图标",
-			"option": [
-				"任务选项1"
-			],
-			"pipeline_override": {}
-		},
-		{
-			"name": "带Custom的任务",
-			"entry": "MyTask4"
-		}
-	],
-	"option": {
-		"任务选项1": {
-			"cases": [
-				{
-					"name": "文本1",
-					"pipeline_override": {
-						"OcrTask": {
-							"text": "文本1"
-						}
-					}
-				},
-				{
-					"name": "文本2",
-					"pipeline_override": {
-						"OcrTask": {
-							"text": "文本2"
-						}
-					}
-				}
-			]
-		}
-	}
->>>>>>> 1a037934
 }